--- conflicted
+++ resolved
@@ -35,14 +35,14 @@
     ]]></description>
 
     <change-notes><![CDATA[
+        <h2>v0.5.0</h2>
+        <UL>
+          <LI>Feature: Create DEVOXXGENIE.md file for extra system prompt info</LI>
+        </UL>
         <h2>V0.4.22</h2>
         <UL>
-<<<<<<< HEAD
-            <LI>Feature: Create DEVOXXGENIE.md file for extra system prompt info</LI>
-=======
             <LI>Feat #555 : Improve "Calc Tokens... " and "Copy directory... " user messages by @stephanj</LI>
             <LI>Fix #554 : Exception thrown in PHPStorm with 'Use .gitignore' enabled by @stephanj</LI>
->>>>>>> 62d97fb6
         </UL>
         <h2>V0.4.21</h2>
         <UL>
