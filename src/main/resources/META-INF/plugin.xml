<!-- Plugin Configuration File. Read more: https://plugins.jetbrains.com/docs/intellij/plugin-configuration-file.html -->
<idea-plugin>

    <!-- Unique identifier of the plugin. It should be FQN. It cannot be changed between the plugin versions. -->
    <id>com.devoxx.genie</id>

    <!-- Public plugin name should be written in Title Case.
         Guidelines: https://plugins.jetbrains.com/docs/marketplace/plugin-overview-page.html#plugin-name -->
    <name>DevoxxGenie</name>

    <!-- A displayed Vendor name or Organization ID displayed on the Plugins Page. -->
    <vendor email="info@devoxx.com" url="https://devoxx.com">Devoxx</vendor>

    <idea-version since-build="233"/>

    <!-- Description of the plugin displayed on the Plugin Page and IDE Plugin Manager.
         Simple HTML elements (text formatting, paragraphs, and lists) can be added inside of <![CDATA[ ]]> tag.
         Guidelines: https://plugins.jetbrains.com/docs/marketplace/plugin-overview-page.html#plugin-description -->
    <description><![CDATA[
        <p>Devoxx Genie IDEA Plugin</p>

        <h3>Key Features</h3>
        <UL>
            <LI>Support for local and cloud based language models: Ollama, OpenAI, Anthropic, Groq, ...</LI>
            <LI>User defined prompts for selected code snippets</LI>
        </UL>
        <h3>Set-Up</h3>
        <UL>
            <LI>Install the plugin</LI>
            <LI>Make sure you have Ollama, LMStudio or GPT4All running</LI>
            <LI>Optional: Add API Keys for Cloud based LLM providers</LI>
            <LI>Optional: Update the command prompts in the Settings</LI>
            <LI>Start using the plugin</LI>
        </UL>
    ]]></description>

    <change-notes><![CDATA[
        <h2>v0.2.15</h2>
        <UL>
            <LI>Feat #219 : Mention how many files when calculating total tokens</LI>
            <LI>Feat #221 : Add multiple selected files using right-click </LI>
<<<<<<< HEAD
            <LI>Fix #232 : "Add full project to prompt" doesn't include the attached project content tokens in calculation</LI>
=======
            <LI>Feat #228 : Show execution time even when no token usage is provided</LI>
>>>>>>> c3ad93be
        </UL>
        <h2>v0.2.14</h2>
        <UL>
            <LI>Fix #217 : Prompting local LLMs throws exception</LI>
        </UL>
        <h2>v0.2.13</h2>
        <UL>
            <LI>Feat #209 : Upgraded to LangChain4j 0.33.0</LI>
            <LI>Fix #211 : Class initialization must not depend on services</LI>
            <LI>Feat #213 : Show input/output tokens and cost per request in footer of response</LI>
        </UL>
        <h2>v0.2.12</h2>
        <UL>
            <LI>Fix #203 : Google WebSeach is broken</LI>
            <LI>Feat #199 : Show execution time of prompt enhancement</LI>
            <LI>Fix #202: Removed AST (PSIClass) logic so plugin can work on any JetBrains IDE</LI>
        </UL>
        <UL>
        <h2>v0.2.11</h2>
        <UL>
            <LI>Fix - Token, Cost and Context Window Settings page mapping correction</LI>
        <UL>
        <h2>v0.2.10</h2>
        <UL>
            <LI>Fix #184 - Input panel has bigger min/preferred height size</LI>
            <LI>Feat #186 - Support for local LLaMA.c++ http server</LI>
            <LI>Feat #191 - Add Google model : gemini-1.5-pro-exp-0801</LI>
            <LI>Fix #181 - Last selected LLM provider is not persisted anymore</LI>
            <LI>Feat #181 - Support for multiple projects with different LLM providers & language models</LI>
            <LI>Fix #190 - Scroll output panel to the bottom when new output is added</LI>
        </UL>
        <h2>v0.2.9</h2>
        <UL>
            <LI>Fix #183 - Allow usage of remote Ollama instances</LI>
        </UL>
        <h2>v0.2.8</h2>
        <UL>
            <LI>Support Exo Local LLM cluster: more info @ https://github.com/exo-explore/exo</LI>
        </UL>
        <h2>v0.2.7</h2>
        <UL>
            <LI>Feat #177: Show Ollama models window context size</LI>
            <LI>Show 'Calc Tokens' & 'Add full project' for local models</LI>
        </UL>
        <h2>v0.2.6</h2>
        <UL>
            <LI>Renamed Gemini LLM provider to Google</LI>
            <LI>Increased Gemini Pro 1.5 window context to 2M</LI>
            <LI>Sorting LLM providers and model names alphabetically in combobox</LI>
            <LI>LLM cost calculation refactored</LI>
        </UL>
        <h2>v0.2.5</h2>
        <UL>
            <LI>Feat #171: Support OpenAI GPT 4o mini</LI>
            <LI>Fix #170: Fixed LMStudio</LI>
        </UL>
        <h2>v0.2.4</h2>
        <UL>
            <LI>Feat #164: Include all attached files in response output reference</LI>
            <LI>Feat #166: Improve code inclusion for chat context</LI>
        </UL>
        <h2>v0.2.3</h2>
        <UL>
            <LI>Feat #148: Create custom commands</LI>
            <LI>Feat #157: Calc tokens for directory</LI>
            <LI>Fix #153: Use the "Copy Project" settings when using "Add Directory to Context Window"</LI>
            <LI>Feat #159: Introduce variable TokenCalculator based on selected LLM Provider</LI>
            <LI>Feat #161: Move predefined command to custom commands</LI>
        </UL>
        <h2>v0.2.2</h2>
        <UL>
            <LI>Fix #144: Restored Gemini Pro 1.0 model</LI>
            <LI>Fix #147: CompletionException for OpenAI models</LI>
        </UL>
        <h2>v0.2.1</h2>
        <UL>
            <LI>Code refactorings</LI>
            <LI>Feat #140: Show glowing border around chat window when activate</LI>
            <LI>Fix #138 : Show editor files in file list panel</LI>
            <LI>Feat #142: Show Twitter and Preview link</LI>
        </UL>
        <h2>v0.2.0</h2>
        <UL>
            <LI>Add full project into prompt</LI>
            <LI>Calc cost of prompt</LI>
            <LI>Setup LLM input/output cost and window context in settings</LI>
            <LI>Show tokens and cost in drop down</LI>
        </UL>
        <h2>v0.1.20</h2>
        <UL>
            <LI>Updated until-version to 242</LI>
        </UL>
        <h2>v0.1.19</h2>
        <UL>
            <LI>Feat #98: Allow a streaming response to be stopped</LI>
            <LI>Feat #112: Keep selected LLM provider after settings page</LI>
            <LI>Feat #87: Auto complete commands</LI>
            <LI>Feat #33: Add files based on filtered text</LI>
            <LI>Feat #115: Show file icons in list</LI>
            <LI>Feat: Show plugin version number in settings page with GitHub link</LI>
            <LI>Fix: Support for higher timeout values</LI>
        </UL>
        <h2>v0.1.18</h2>
        <UL>
            <LI>Claude 3.5 Sonnet support (Anthropic)</LI>
            <LI>Fix #99: Improved timeout msg</LI>
            <LI>Fix #99: Show timout msg without clicking on the chat window</LI>
            <LI>Fix #99: Chat memory is correctly cleaned up when you remove a chat msg</LI>
        </UL>
        <h2>v0.1.17</h2>
        <UL>
            <LI>Feat: Split settings into different panels underneath Tools menu</LI>
            <LI>Fix #102: /help also runs the actual prompt</LI>
        </UL>
        <h2>v0.1.16</h2>
        <UL>
            <LI>Feat #90: Include System Prompt in Settings page</LI>
            <LI>Feat #88: Use TextArea for Setting prompts</LI>
        </UL>
        <h2>v0.1.15</h2>
        <UL>
            <LI>Fix #82: Wrap text to new line for streaming output.</LI>
            <LI>Feat #85: Support Web Search</LI>
        </UL>
        <h2>v0.1.14</h2>
        <UL>
            <LI>Feat #78: Set chat memory size in Settings page.</LI>
        </UL>
        <h2>v0.1.13</h2>
        <UL>
            <LI>Feat #71: Auto Abstract Syntax Tree (AST) context</span>: Automatically includes information about the superclass and class fields in the context for better code analysis and understanding.</LI>
        </UL>
        <h2>v0.1.12<h2>
        <UL>
            <LI>Feat #70: Support for streaming responses</LI>
        </UL>
        <h2>v0.1.11<h2>
        <UL>
            <LI>Feat #74: Support for Jan</LI>
        </UL>
        <h2>v0.1.10<h2>
        <UL>
            <LI>Fix #72: Code block has correct background color in Light theme</LI>
        </UL>
        <h2>v0.1.9</h2>
        <UL>
            <LI>Support light mode</LI>
        </UL>
        <h2>v0.1.8</h2>
        <UL>
            <LI>Feat #63: Support for Gemini Pro 1.5 & Flash using API Keys</LI>
            <LI>Fix for incorrect LLM selection</LI>
            <LI>Fix for chat response styling issue<LI>
            <LI>Fix prompt context issue</LI>
        </UL>
        <h2>v0.1.7</h2>
        <UL>
            <LI>Fix #61: Use correctly the chosen LLM provider and model name</LI>
        </UL>
        <h2>V0.1.6</h2>
        <UL>
            <LI>Feat #47: Support for GPT-4o</LI>
            <LI>Feat #34: User can cancel prompt execution</LI>
            <LI>Feat #19: Sort LLM providers</LI>
            <LI>Feat #38: Remember last chosen LLM provider and model</LI>
            <LI>Feat #51: Refactored DevoxxGenieToolWindowContent</LI>
            <LI>Fix #55: Files scroll panel</LI>
            <LI>Fix #57: Hide model combobox for LMStudio & GPT4All at very first startup</LI>
            <LI>Feat #59: Add complete file to context window when no code is selected</LI>
        </UL>
        <h2>V0.1.5</h2>
        <UL>
            <LI>Feat #43: Copy code to clipboard (with new lines)</LI>
        </UL>
        <h2>V0.1.4</h2>
        <UL>
            <LI>Feat #41: Support for GoLand</LI>
        </UL>
        <h2>V0.1.3</h2>
        <UL>
            <LI>Feat: Allow user to remove chat messages</LI>
            <LI>Feat: Plugin uses MessageWindowChatMemory instead of CircularQueue</LI>
        </UL>
        <h2>V0.1.2</h2>
        <UL>
            <LI>Fix: Double click adds files twice</LI>
        </UL>
        <h2>V0.1.1</h2>
        <UL>
            <LI>You can now add code snippets (via right-click popup menu) to the chat window context</LI>
        </UL>
        <h2>V0.1.0</h2>
        <UL>
            <LI>Introduction of chat conversations</LI>
            <LI>Attach files to chat context</LI>
            <LI>Output formatting with language highlighting</LI>
        </UL>
         <h2>V0.0.14</h2>
        <UL>
            <LI>Bug fix : Keep first system prompt in CircularQueue</LI>
        <h2>V0.0.14</h2>
        <UL>
            <LI>Bug fix : CircularQueue fix for first SystemMessage</LI>
        </UL>
        <h2>V0.0.13</h2>
        <UL>
            <LI>Bug fix : chat memory context</LI>
        </UL>
        <h2>V0.0.12</h2>
        <UL>
            <LI>Added chat memory (default 10 messages)</LI>
            <LI>You can turn of the chat memory in the settings</LI>
        </UL>
        <h2>V0.0.11</h2>
        <UL>
            <LI>Added Settings page link</LI>
            <LI>Catch LLM communication error</LI>
        </UL>
        <h2>V0.0.10</h2>
        <UL>
            <LI>Added more Groq and DeepInfra models</LI>
        </UL>
        <h2>V0.0.9</h2>
        <UL>
            <LI>Include button links to API Key websites & LLM providers</LI>
            <LI>Show prev/next button to scroll through chat messages</LI>
        </UL>
        <h2>V0.0.8</h2>
        <UL>
            <LI>Hide model selection for LMStudio and GPT4All</LI>
            <LI>Show correct model dropdown for the default visible LLM provider</LI>
        </UL>
        <h2>V0.0.7</h2>
        <UL>
            <LI>Support non-local LLM Providers</LI>
        </UL>
        <h2>V0.0.5</h2>
        <UL>
            <LI>Added support for a custom prompt using /custom command</LI>
        </UL>
        <h2>V0.0.4</h2>
        <UL>
            <LI>Command prompts are now externalised in Settings</LI>
        </UL>
        <h2>V0.0.3</h2>
        <UL>
            <LI>Fixed plugin compatability issues</LI>
        </UL>
        <h2>V0.0.2</h2>
        <UL>
            <LI>I18N labels and support for the French language</LI>
            <LI>Introduced CommandHandler for the predefined commands</LI>
            <LI>Settings now uses persistent store</LI>
        </UL>
        <UL>
            <LI>Initial release</LI>
        </UL>
    ]]></change-notes>

    <!-- Product and plugin compatibility requirements.
         Read more: https://plugins.jetbrains.com/docs/intellij/plugin-compatibility.html -->
    <depends>com.intellij.modules.platform</depends>

    <!-- Extension points defined by the plugin.
         Read more: https://plugins.jetbrains.com/docs/intellij/plugin-extension-points.html -->
    <extensions defaultExtensionNs="com.intellij">

        <projectConfigurable parentId="tools"
                             id="com.devoxx.genie.DevoxxGenie"
                             displayName="DevoxxGenie"
                             instance="com.devoxx.genie.ui.settings.llm.LLMProvidersConfigurable"/>

        <projectConfigurable id="com.devoxx.genie.LLMSettings"
                             parentId="com.devoxx.genie.DevoxxGenie"
                             instance="com.devoxx.genie.ui.settings.llmconfig.LLMConfigSettingsConfigurable"
                             displayName="LLM Settings"/>

        <projectConfigurable id="com.devoxx.genie.PromptSettings"
                             parentId="com.devoxx.genie.DevoxxGenie"
                             instance="com.devoxx.genie.ui.settings.prompt.PromptSettingsConfigurable"
                             displayName="Prompts"/>

        <projectConfigurable id="com.devoxx.genie.CopyProjectSettings"
                             parentId="com.devoxx.genie.DevoxxGenie"
                             instance="com.devoxx.genie.ui.settings.copyproject.CopyProjectSettingsConfigurable"
                             displayName="Scan &amp; Copy Project"/>

        <projectConfigurable id="com.devoxx.genie.llmfeatures"
                             parentId="com.devoxx.genie.DevoxxGenie"
                             instance="com.devoxx.genie.ui.settings.costsettings.LanguageModelCostSettingsConfigurable"
                             displayName="Token Cost &amp; Context Window"/>

        <toolWindow id="DevoxxGenie"
                    anchor="right"
                    icon="/icons/pluginIcon.svg"
                    factoryClass="com.devoxx.genie.ui.DevoxxGenieToolWindowFactory"/>

        <applicationService serviceImplementation="com.devoxx.genie.ui.settings.DevoxxGenieStateService"/>
        <applicationService serviceImplementation="com.devoxx.genie.service.PromptExecutionService"/>
        <applicationService serviceImplementation="com.devoxx.genie.service.ChatMemoryService"/>
        <applicationService serviceImplementation="com.devoxx.genie.service.MessageCreationService"/>
        <applicationService serviceImplementation="com.devoxx.genie.service.OllamaService"/>
        <applicationService serviceImplementation="com.devoxx.genie.service.WebSearchService"/>
        <applicationService serviceImplementation="com.devoxx.genie.service.LLMProviderService"/>
        <applicationService serviceImplementation="com.devoxx.genie.service.PropertiesService"/>
        <applicationService serviceImplementation="com.devoxx.genie.service.ProjectScannerService"/>
        <applicationService serviceImplementation="com.devoxx.genie.service.ProjectContentService"/>
        <applicationService serviceImplementation="com.devoxx.genie.service.TokenCalculationService"/>
    </extensions>

    <extensions defaultExtensionNs="com.intellij">
        <notificationGroup id="com.devoxx.genie.notifications" displayType="BALLOON" />
        <postStartupActivity implementation="com.devoxx.genie.service.PostStartupActivity"/>
    </extensions>

    <actions>

        <action id="DevoxxGenie.AddSnippetAction"
                class="com.devoxx.genie.action.AddSnippetAction"
                text="Add To Prompt Context"
                icon="/icons/pluginIcon.svg"
                description="Add code snippet to context window">
            <add-to-group group-id="EditorPopupMenu" anchor="last" />
        </action>

        <action id="DevoxxGenie.AddFilesAction"
                class="com.devoxx.genie.action.AddFileAction"
                text="Add File(s) To Prompt Context"
                icon="/icons/pluginIcon.svg"
                description="Add file(s) to the prompt context">
            <add-to-group group-id="ProjectViewPopupMenu" anchor="last"/>
        </action>

        <action id="AddDirectoryToContextWindow"
                class="com.devoxx.genie.action.AddDirectoryAction"
                text="Add Directory to Prompt Context"
                icon="/icons/pluginIcon.svg"
                description="Add the selected directory to the context window">
            <add-to-group group-id="ProjectViewPopupMenu"/>
        </action>

        <action id="CopyDirectoryToClipboard"
                class="com.devoxx.genie.action.AddDirectoryAction"
                text="Copy Directory to Clipboard"
                icon="/icons/pluginIcon.svg"
                description="Copy the selected directory content to clipboard">
            <add-to-group group-id="ProjectViewPopupMenu" anchor="after" relative-to-action="AddDirectoryToContextWindow"/>
        </action>

        <action id="CalcTokenDirectory"
                class="com.devoxx.genie.action.CalcTokensForDirectoryAction"
                text="Calc Tokens for Directory"
                icon="/icons/pluginIcon.svg"
                description="Calculate the tokens for selected directory">
            <add-to-group group-id="ProjectViewPopupMenu" anchor="after" relative-to-action="CopyDirectoryToClipboard"/>
        </action>
    </actions>
</idea-plugin><|MERGE_RESOLUTION|>--- conflicted
+++ resolved
@@ -39,11 +39,8 @@
         <UL>
             <LI>Feat #219 : Mention how many files when calculating total tokens</LI>
             <LI>Feat #221 : Add multiple selected files using right-click </LI>
-<<<<<<< HEAD
             <LI>Fix #232 : "Add full project to prompt" doesn't include the attached project content tokens in calculation</LI>
-=======
             <LI>Feat #228 : Show execution time even when no token usage is provided</LI>
->>>>>>> c3ad93be
         </UL>
         <h2>v0.2.14</h2>
         <UL>
